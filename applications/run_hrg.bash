#!/bin/bash


filepath="../latqcdtools/physics/QM_hadron_list_ext_strange_2020.txt" # change this line accordingly !!


# col number should provided in the following way
# hadron  = Name of the hadron [All particles and anti-particles]
# M       = Mass of the hadron [in MeV recommended]
# Q       = charge of the hadron
# B       = Baryon number of the hadron [B=1,-1,0,0 for baryon,anti-baryon,meson,anti-mesons]
# S       = Strangeness number of the hadron
# C       = Charm number of the hadron
# g       = degenracy of the hadron state


# This part is for examples/testing
BQS1=200
BQS2=200
b=1 #excluded volume parameter
#python3 main_evhrg.py --hadron_file ${filepath} --tag QMHRG2020_BI --obs chi --bqs ${BQS1} --b $b  
# temperature in MeV. start:end:interval
python3 main_evhrg.py --hadron_file ${filepath} --tag QMHRG2020_BI --obs chi --muB 1.0 --bqs ${BQS2} --b $b --temperature_range 130:180:0.5


# Here's where you can actually use it.
<<<<<<< HEAD
python3 main_evhrg.py --hadron_file ../latqcdtools/physics/QM_hadron_list_ext_strange_2020.txt --tag QMHRG2020_BI --obs chi --bqs 101 --b 0.4 --temperature_range 130:180:0.5
=======
#python3 main_evhrg.py --hadron_file ../latqcdtools/physics/QM_hadron_list_ext_strange_2020.txt --tag QMHRG2020_BI --obs chi --bqs 101 --b 0.4 --temperature_range 130:180:0.5
#python3 main_muBhrg.py --hadron_file ../latqcdtools/physics/QM_hadron_list_ext_strange_2020.txt --tag QMHRG2020_BI --obs chi --bqs 101 --b 0.4 --temperature_range 130:180:0.5
>>>>>>> af35dd4e
<|MERGE_RESOLUTION|>--- conflicted
+++ resolved
@@ -1,10 +1,9 @@
 #!/bin/bash
 
 
-filepath="../latqcdtools/physics/QM_hadron_list_ext_strange_2020.txt" # change this line accordingly !!
+filepath="../latqcdtools/physics/QM_hadron_list_ext_strange_2020.txt"
 
 
-# col number should provided in the following way
 # hadron  = Name of the hadron [All particles and anti-particles]
 # M       = Mass of the hadron [in MeV recommended]
 # Q       = charge of the hadron
@@ -18,15 +17,10 @@
 BQS1=200
 BQS2=200
 b=1 #excluded volume parameter
-#python3 main_evhrg.py --hadron_file ${filepath} --tag QMHRG2020_BI --obs chi --bqs ${BQS1} --b $b  
-# temperature in MeV. start:end:interval
+python3 main_evhrg.py --hadron_file ${filepath} --tag QMHRG2020_BI --obs chi --bqs ${BQS1} --b $b
+# temperature in MeV. start:end:separation
 python3 main_evhrg.py --hadron_file ${filepath} --tag QMHRG2020_BI --obs chi --muB 1.0 --bqs ${BQS2} --b $b --temperature_range 130:180:0.5
 
 
 # Here's where you can actually use it.
-<<<<<<< HEAD
-python3 main_evhrg.py --hadron_file ../latqcdtools/physics/QM_hadron_list_ext_strange_2020.txt --tag QMHRG2020_BI --obs chi --bqs 101 --b 0.4 --temperature_range 130:180:0.5
-=======
-#python3 main_evhrg.py --hadron_file ../latqcdtools/physics/QM_hadron_list_ext_strange_2020.txt --tag QMHRG2020_BI --obs chi --bqs 101 --b 0.4 --temperature_range 130:180:0.5
-#python3 main_muBhrg.py --hadron_file ../latqcdtools/physics/QM_hadron_list_ext_strange_2020.txt --tag QMHRG2020_BI --obs chi --bqs 101 --b 0.4 --temperature_range 130:180:0.5
->>>>>>> af35dd4e
+python3 main_evhrg.py --hadron_file ../latqcdtools/physics/QM_hadron_list_ext_strange_2020.txt --tag QMHRG2020_BI --obs chi --bqs 101 --b 0.4 --temperature_range 130:180:0.5