--- conflicted
+++ resolved
@@ -32,12 +32,8 @@
 class HRG:
 
     """ Hadron resonance gas. Mass=mass of the Hadron , g=spin degenerecy , w= fermi(-1)/bose(1) statistics.
-<<<<<<< HEAD
         B = baryon number of HRG state, Q = charge HRG state, S = strangeness HRG state. For more information
-        please see, e.g. Physics Letters B 695 (2011) 136–142. """
-=======
-        B = baryon number of HRG state, Q = charge HRG state, S = strangeness HRG state. See the appendix of 2011.02812 for more details about the implemented formulas"""
->>>>>>> af35dd4e
+        please see, e.g. Physics Letters B 695 (2011) 136–142 or especially arXiv:2011.02812 """
 
     def __init__(self, Mass, g, w, B, S, Q):
         self.Mass = Mass
