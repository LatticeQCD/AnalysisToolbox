#
# HRG.py
#
# J. Goswami, D. Clarke
#
# Collection of methods pertaining to hadron resonance gas calculations.
#

import numpy as np
import sympy as sy
from scipy.special import kn, lambertw
from sympy import Sum, symbols, Indexed, lambdify, LambertW, exp


def RMS_mass(Nt, T):

    a = 6924.46
    b = 31881.4
    c = -1.02357e+06
    mkaon = 493.68
    mpion = 140.0

    x = 1.0/Nt/T*197.3
    pion_rms_mass = mpion + a*x**2+b*x**4+c*x**6

    del2 = pion_rms_mass**2 - mpion**2
    kaon_rms_mass = np.sqrt(mkaon**2+del2)

    return pion_rms_mass, kaon_rms_mass


class HRG:

    """ Hadron resonance gas. Mass=mass of the Hadron , g=spin degenerecy , w= fermi(-1)/bose(1) statistics.
        B, Q, S, and C are respectively the baryon number, electric charge, strangeness, and charm of each state. For
        more information please see, e.g. Physics Letters B 695 (2011) 136–142 or especially arXiv:2011.02812.

        Our pressure is given in terms of a Taylor series involving modified Bessel functions of the second kind, which
        needs to be truncated at some order. These functions get strongly suppressed when their argument is large.
        In our case, this argument is proportional to the mass. Hence we will sometimes take the Boltzmann
        approximation, i.e. that the mass is large compared to the temperature. In this limit, even fewer terms of the
        expansion need to be kept. Doing so boosts performance. """


    # For now keep parallelize false. This implementation does not speed anything up for some reason.
    def __init__(self, Mass, g, w, B, S, Q, C = None):
        # M = Mass of the hadron
        # Q = charge of the hadron
        # B = Baryon number of the hadron [B=1,-1,0,0 for baryon,anti-baryon,meson,anti-mesons]
        # S = Strangeness number of the hadron
        # C = Charm number of the hadron
        # g = degenracy of the hadron state
        # w = spin statistics of hadron (eta)
        self.Mass = Mass
        self.g = g
        self.w = w
        self.B = B
        self.Q = Q
        self.S = S
        # If we don't get a charm array, initialize to array of zeroes.
        if C is None:
            self.C = np.zeros(len(Mass))
        else:
            self.C = C


    def __repr__(self):
        return "hrg"


    # n represents the nth order of a Taylor expansion of a logarithm.
    # k represents the kth state that appears in the table of resonances.
    # n=1 is Boltzmann approximation
    def factor(self, k, n , T):
        # m^2 g eta^(n+1) T^2 / 2pi^2 n^2
        return (self.Mass[k]/T)**2 * self.g[k] * self.w[k]**(n+1) / (2*np.pi**2*n**2)


    def muN(self, k, mu_B, mu_Q, mu_S, mu_C):
        # mu_X * N_X, X = (B,Q,S,C)
        return self.B[k]*mu_B + self.Q[k]*mu_Q + self.S[k]*mu_S + self.C[k]*mu_C


    def z(self, T, k, mu_B, mu_Q, mu_S, mu_C):
        # e^(mu_X*N_X/T) , X = (B,Q,S,C)
        return np.exp( ( self.B[k]*mu_B + self.Q[k]*mu_Q + self.S[k]*mu_S + self.C[k]*mu_C ) / T )


    def P_div_T4(self, T, mu_B=0., mu_S=0., mu_Q=0., mu_C=0.):
        P = 0.0
        for k in range(len(self.Mass)):
            if self.Mass[k] < 500 : 
                for n in range(1, 20): # We only need n = 20 of a Taylor series for the pions i.e the particles whose mass is less than 200 MeV for safety we also include Kaons as well.
                    P += self.factor(k, n, T) * self.z(T, k, mu_B, mu_Q, mu_S, mu_C)**n * kn(2,(n*self.Mass[k]/T))
            else :
                P += self.factor(k, 1, T) * self.z(T, k, mu_B, mu_Q, mu_S, mu_C) * kn(2,(self.Mass[k]/T)) 
        return P


    #def P_div_T4(self, T, mu_B=0., mu_S=0., mu_Q=0., mu_C=0.):
    #    return self.pressure(T, mu_B, mu_S, mu_Q, mu_C)


    def E_div_T4(self, T, mu_B=0., mu_S=0., mu_Q=0., mu_C=0.):
        eps = 0.
        for k in range(len(self.Mass)):
            if self.Mass[k] < 500 :  
                for n in range(1,20):
                    x = self.Mass[k]*n/T
                    eps += self.factor(k,n,T) * self.z(T,k,mu_B,mu_Q,mu_S,mu_C)**n \
                        * ( kn(2,x) * 3 + kn(1,x)*x )
            else :
                x = self.Mass[k]/T 
                eps += self.factor(k,1,T) * self.z(T,k,mu_B,mu_Q,mu_S,mu_C)\
                        * ( kn(2,x) * 3 + kn(1,x)*x )
        return eps


    #def E_div_T4(self, T, mu_B=0., mu_S=0., mu_Q=0., mu_C=0.):
    #    return self.energy_density(T, mu_B, mu_S, mu_Q, mu_C)


    # all unitless: s = e + p - mu_i n_i
    def S_div_T3(self, T, mu_B=0., mu_S=0., mu_Q=0., mu_C=0.):
        muxN=0.
        for k in range(len(self.Mass)):
            muxN += self.muN(k, mu_B, mu_Q, mu_S, mu_C)
        return ( self.E_div_T4(T,mu_B,mu_S,mu_Q,mu_C) + self.P_div_T4(T,mu_B,mu_S,mu_Q,mu_C) - muxN / T )


    #def S_div_T3(self, T, mu_B=0., mu_S=0., mu_Q=0., mu_C=0.):
    #    return self.entropy(T,mu_B,mu_S,mu_Q,mu_C)


    def ddT_E_div_T4(self, T, mu_B=0., mu_S=0., mu_Q=0., mu_C=0.):
        eps = 0.
        for k in range(len(self.Mass)):
            for n in range(1,20):
                m    = self.Mass[k]
                x    = m*n/T
                eps += self.factor(k,n,T)*m*n * self.z(T,k,mu_B,mu_Q,mu_S,mu_C)**n * ( kn(0,x)*n*m + kn(1,x)*T )/T**3
        return eps


    def ddT_P_div_T4(self, T, mu_B=0., mu_S=0., mu_Q=0., mu_C=0.):
        P = 0.
        for k in range(len(self.Mass)):
            for n in range(1,20):
                m    = self.Mass[k]
                x    = m*n/T
<<<<<<< HEAD
                # m^2 g eta^(n+1) T^2 / 2pi^2 n^2
                P += self.factor(k, n, T) * self.z(T, k, mu_B, mu_Q, mu_S, mu_C)**n \
                     * ( kn(1,x)*m*n - T*kn(2,x) )/T**7
=======
                P += self.factor(k, n, T) * n * self.z(T, k, mu_B, mu_Q, mu_S, mu_C)**n * ( kn(1,x) * m - kn(2,x) * muxN ) * T**2
>>>>>>> a278719e
        return P


    def CV_div_T3(self, T, mu_B=0., mu_S=0., mu_Q=0., mu_C=0.):
        return ( 4*self.E_div_T4(T, mu_B, mu_S, mu_Q, mu_C) + T*self.ddT_E_div_T4(T, mu_B, mu_S, mu_Q, mu_C) ) 


    #def CV_div_T3(self, T, mu_B=0., mu_S=0., mu_Q=0., mu_C=0.):
    #    return self.CV(T, mu_B, mu_S, mu_Q, mu_C)


    def gen_chi(self, T, B_order=0, S_order=0, Q_order=0, C_order=0, mu_B=0., mu_Q=0., mu_S=0., mu_C=0.):
        chi = 0.0
        for k in range(len(self.Mass)):
            Nterms = 2
            if self.Mass[k] < 500 :
                Nterms = 20
            for n in range(1, Nterms):
                chi += (self.B[k]*n)**B_order * (self.S[k]*n)**S_order \
                                              * (self.Q[k]*n)**Q_order \
                                              * (self.C[k]*n)**C_order \
                                              * self.factor(k, n, T) * self.z(T, k, mu_B, mu_Q, mu_S, mu_C)**n \
                                              * kn(2,(n*self.Mass[k]/T))
        return chi


    def gen_chi_RMS(self, T, Nt, B_order=0, S_order=0, Q_order=0, C_order=0, mu_B=0., mu_Q=0., mu_S=0., mu_C=0.):
        # rms_mass[0] is for pions and rms_mass[1] is for kaons
        rms_mass = RMS_mass(Nt, T)
        chi = 0.0
        for k in range(len(self.Mass)):
            if 140 >= self.Mass[k] >= 130:
                for n in range(1, 20):
                    chi += (self.B[k]*n)**B_order * (self.S[k]*n)**S_order \
                                                  * (self.Q[k]*n)**Q_order \
                                                  * (self.C[k]*n)**C_order \
                                                  * self.w[k]**(n+1) * self.g[k] * (rms_mass[0]/T)**2 \
                                                  * self.z(T, k, mu_B, mu_Q, mu_S, mu_C)**n \
                                                  * kn(2, (n*rms_mass[0]/T)) / (np.pi*n)**2 / 2
            elif 500 >= self.Mass[k] >= 490:
                for n in range(1, 10):
                    chi += (self.B[k]*n)**B_order * (self.S[k]*n)**S_order \
                                                  * (self.Q[k]*n)**Q_order \
                                                  * (self.C[k]*n)**C_order \
                                                  * self.w[k]**(n+1) * self.g[k] * (rms_mass[1]/T)**2 \
                                                  * self.z(T, k, mu_B, mu_Q, mu_S, mu_C)**n \
                                                  * kn(2, (n*rms_mass[1]/T)) / (np.pi*n)**2 / 2
            else:
                for n in range(1, 2):
                    chi += (self.B[k]*n)**B_order * (self.S[k]*n)**S_order \
                                                  * (self.Q[k]*n)**Q_order \
                                                  * (self.C[k]*n)**C_order \
                                                  * self.factor(k, n, T) * self.z(T, k, mu_B, mu_Q, mu_S, mu_C)**n \
                                                  * kn(2,(n*self.Mass[k]/T))
        return chi


# TODO: the __init__ can be inherited from the HRG class
class EV_HRG:

    """ Excluded volume hadron resonance gas. Mass=mass of the Hadron , g=spin degenerecy , w= fermi(-1)/bose(1) statistics. """

    def __init__(self, Mass, g, w, B, S, Q):
        self.Mass = Mass
        self.g = g
        self.w = w
        self.B = B
        self.S = Q
        self.Q = S

    def __repr__(self):
        return "evhrg"

    def Pid(self, m, g, T):
        return g*(m/T)**2 * kn(2, (m/T)) / np.pi**2 / 2

    def baryon_pressure(self, T, b, Bi, mu_B=0.0, mu_Q=0.0, mu_S=0.0):

        baryon_mass = self.Mass[np.where(self.B == Bi)]
        g_baryon = self.g[np.where(self.B == Bi)]
        X_baryon = self.B[np.where(self.B == Bi)]
        X_charge = self.Q[np.where(self.B == Bi)]
        X_strange = self.S[np.where(self.B == Bi)]

        # Bi=1 Baryon pressure , Bi=-1 for anti baryon pressure
        P = []
        for k in range(len(baryon_mass)):
            P.append(self.Pid(baryon_mass[k], g_baryon[k], T))

        P = np.array(P)

        mB, mQ, mS, i, ci, bi, qi, si, temp = symbols('mB, mQ , mS, i, ci, bi, qi, si, temp')

        F_pressure = (1 / (b*(T/197.3)**3)) * LambertW(
            (b*(T/197.3)**3) * Sum(Indexed('ci', i) * exp(mB * Indexed('bi', i) + mQ * Indexed('qi', i) + mS * Indexed('si', i)),
                                   (i, 0, len(P) - 1)))
        f = lambdify((mB, mQ, mS, ci, bi, qi, si, temp), F_pressure,
                     modules=['scipy', {'LambertW': lambertw}])

        pressure = f(mu_B/T, mu_Q/T, mu_S/T, P, X_baryon, X_charge, X_strange, T).real

        return pressure

    def gen_chi(self, T, b, Bi, B_order=0, Q_order=0, S_order=0, mu_B = 0.0, mu_Q = 0.0, mu_S = 0.0):

        baryon_mass = self.Mass[np.where(self.B == Bi)]
        g_baryon    = self.g[np.where(self.B    == Bi)]
        X_baryon    = self.B[np.where(self.B    == Bi)]
        X_charge    = self.Q[np.where(self.B    == Bi)]
        X_strange   = self.S[np.where(self.B    == Bi)]

        # Bi=1 Baryon pressure , Bi=-1 for anti baryon pressure
        P = []
        for k in range(len(baryon_mass)):
            P.append(self.Pid(baryon_mass[k], g_baryon[k], T))

        P = np.array(P)

        # ci = ideal gas pressure of individual particles
        mB, mQ, mS, i, ci, bi, qi, si, temp, be = symbols('mB, mQ , mS, i, ci, bi, qi, si, temp, be')

        F_pressure = (1 / be) * LambertW(
            be * Sum(
                Indexed('ci', i) * exp(mB * Indexed('bi', i) + mQ *
                                       Indexed('qi', i) + mS * Indexed('si', i)),
                (i, 0, len(P) - 1)))
        expr_chi = sy.diff(F_pressure, mB, B_order, mQ, Q_order, mS, S_order)

        f = lambdify((mB, mQ, mS, ci, bi, qi, si, temp, be),
                     expr_chi, modules=['scipy', {'LambertW': lambertw}])

        chi_num = f(mu_B/T, mu_Q/T, mu_S/T, P, X_baryon,
                    X_charge, X_strange, T, b*(T/197.3)**3).real

        return chi_num<|MERGE_RESOLUTION|>--- conflicted
+++ resolved
@@ -97,10 +97,6 @@
         return P
 
 
-    #def P_div_T4(self, T, mu_B=0., mu_S=0., mu_Q=0., mu_C=0.):
-    #    return self.pressure(T, mu_B, mu_S, mu_Q, mu_C)
-
-
     def E_div_T4(self, T, mu_B=0., mu_S=0., mu_Q=0., mu_C=0.):
         eps = 0.
         for k in range(len(self.Mass)):
@@ -116,20 +112,12 @@
         return eps
 
 
-    #def E_div_T4(self, T, mu_B=0., mu_S=0., mu_Q=0., mu_C=0.):
-    #    return self.energy_density(T, mu_B, mu_S, mu_Q, mu_C)
-
-
     # all unitless: s = e + p - mu_i n_i
     def S_div_T3(self, T, mu_B=0., mu_S=0., mu_Q=0., mu_C=0.):
         muxN=0.
         for k in range(len(self.Mass)):
             muxN += self.muN(k, mu_B, mu_Q, mu_S, mu_C)
-        return ( self.E_div_T4(T,mu_B,mu_S,mu_Q,mu_C) + self.P_div_T4(T,mu_B,mu_S,mu_Q,mu_C) - muxN / T )
-
-
-    #def S_div_T3(self, T, mu_B=0., mu_S=0., mu_Q=0., mu_C=0.):
-    #    return self.entropy(T,mu_B,mu_S,mu_Q,mu_C)
+        return  self.E_div_T4(T,mu_B,mu_S,mu_Q,mu_C) + self.P_div_T4(T,mu_B,mu_S,mu_Q,mu_C) - muxN / T
 
 
     def ddT_E_div_T4(self, T, mu_B=0., mu_S=0., mu_Q=0., mu_C=0.):
@@ -148,22 +136,13 @@
             for n in range(1,20):
                 m    = self.Mass[k]
                 x    = m*n/T
-<<<<<<< HEAD
                 # m^2 g eta^(n+1) T^2 / 2pi^2 n^2
-                P += self.factor(k, n, T) * self.z(T, k, mu_B, mu_Q, mu_S, mu_C)**n \
-                     * ( kn(1,x)*m*n - T*kn(2,x) )/T**7
-=======
-                P += self.factor(k, n, T) * n * self.z(T, k, mu_B, mu_Q, mu_S, mu_C)**n * ( kn(1,x) * m - kn(2,x) * muxN ) * T**2
->>>>>>> a278719e
+                P += self.factor(k, n, T) * self.z(T, k, mu_B, mu_Q, mu_S, mu_C)**n * ( kn(1,x)*m*n - T*kn(2,x) )/T**7
         return P
 
 
     def CV_div_T3(self, T, mu_B=0., mu_S=0., mu_Q=0., mu_C=0.):
-        return ( 4*self.E_div_T4(T, mu_B, mu_S, mu_Q, mu_C) + T*self.ddT_E_div_T4(T, mu_B, mu_S, mu_Q, mu_C) ) 
-
-
-    #def CV_div_T3(self, T, mu_B=0., mu_S=0., mu_Q=0., mu_C=0.):
-    #    return self.CV(T, mu_B, mu_S, mu_Q, mu_C)
+        return 4*self.E_div_T4(T, mu_B, mu_S, mu_Q, mu_C) + T*self.ddT_E_div_T4(T, mu_B, mu_S, mu_Q, mu_C)
 
 
     def gen_chi(self, T, B_order=0, S_order=0, Q_order=0, C_order=0, mu_B=0., mu_Q=0., mu_S=0., mu_C=0.):
